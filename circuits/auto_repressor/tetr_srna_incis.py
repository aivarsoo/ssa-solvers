--- conflicted
+++ resolved
@@ -1,15 +1,3 @@
-from __future__ import annotations
-
-from typing import List
-<<<<<<< HEAD
-=======
-
-import numpy as np
-import torch
-
-from ssa_solvers.chemical_reaction_system import BaseChemicalReactionSystem
->>>>>>> 5250ee78
-
 import torch
 
 from ssa_solvers.chemical_reaction_system import BaseChemicalReactionSystem
@@ -18,11 +6,7 @@
 cfg = {'name': 'TetRsRNAInCis',
        'stochastic_sim_cfg': {'checkpoint_freq': 1,
                               'save_to_file': True,
-<<<<<<< HEAD
                               'trajectories_per_batch': 50000,
-=======
-                              'trajectories_per_file': 50000,
->>>>>>> 5250ee78
                               'path': './logs/',
                               'solver': 'direct'},
        'ode_sim_cfg': {'solver': 'RK23',
@@ -45,46 +29,21 @@
         ], dtype=torch.int64, device=device)
         super(TetRsRNAInCis, self).__init__(device=device)
 
-<<<<<<< HEAD
     def propensities(self, pops: torch.Tensor) -> torch.Tensor:
         """
         Composes a vector of propensity functions
         :params pops: current population
         :return: vector of propensities
         """
-=======
-    def _propensities(self, pops: torch.Tensor) -> List[torch.Tensor]:
->>>>>>> 5250ee78
         param1 = self.params['K2'] / self.params['volume'] / \
             (1 + self.params['aTc'] / self.params['KD'])
         ptet_tx_init = self.params['TX_ptet'] / (self.params['K1'] + (
             1 + pops[..., self.species['TetR']] * param1) ** 2)
-<<<<<<< HEAD
         return torch.vstack([
-=======
-        return [
->>>>>>> 5250ee78
             self.params['volume'] * ptet_tx_init,
             self.params['k_t'] * pops[..., self.species['fmRNA']],
             self.params['k_rep'] / self.params['volume'] * pops[...,
                                                                 self.species['fmRNA']] * (pops[..., self.species['fmRNA']] - 1) / 2.0,
             self.params['delta_fmrna'] * pops[..., self.species['fmRNA']],
             self.params['delta_tetr'] * pops[..., self.species['TetR']],
-<<<<<<< HEAD
-        ])
-=======
-        ]
-
-    def _propensities_np(self, pops: np.ndarray) -> List[np.ndarray]:
-        return self._propensities(pops)
-
-
-if __name__ == "__main__":
-    system = TetRsRNAInCis()
-    n_species = len(system.species.species_names)
-    n_trajs = 5
-    pops = torch.rand((n_trajs, n_species))
-    n_reactions = system.propensities(pops).shape[0]
-    assert system.stoichiometry_matrix.shape == (n_species, n_reactions), \
-        print(n_reactions, n_species, system.stoichiometry_matrix.shape)
->>>>>>> 5250ee78
+        ])